--- conflicted
+++ resolved
@@ -158,11 +158,6 @@
     cout << "SimpleTruthValue = " << sizeof(SimpleTruthValue) << endl;
     cout << "CountTruthValue = " << sizeof(CountTruthValue) << endl;
     cout << "IndefiniteTruthValue = " << sizeof(IndefiniteTruthValue) << endl;
-<<<<<<< HEAD
-    cout << "CompositeTruthValue = " << sizeof(CompositeTruthValue) << endl;
-    cout << "VersionHandle = " << sizeof(VersionHandle) << endl;
-=======
->>>>>>> 186f25f8
     cout << "AttentionValue = " << sizeof(AttentionValue) << endl;
     cout << "IncomingSet = " << sizeof(IncomingSet) << endl;
     cout << "AtomSignal = " << sizeof(AtomSignal) << endl;

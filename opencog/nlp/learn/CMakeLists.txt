--- conflicted
+++ resolved
@@ -1,10 +1,6 @@
-<<<<<<< HEAD
-ADD_GUILE_MODULE (learn.scm
-	common.scm
-=======
 ADD_GUILE_MODULE (FILES
 	learn.scm
->>>>>>> 9bb2e843
+	common.scm
 	compute-mi.scm
 	disjunct-mi.scm
 	link-pipeline.scm

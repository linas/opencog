--- conflicted
+++ resolved
@@ -102,8 +102,6 @@
 	isbn = {978-1-57735-281-5},
 	location = {Boston, Massachusetts},
 	lockkey = {Y}
-<<<<<<< HEAD
-=======
 }
 
 @unpublished{Dzuigaite2015,
@@ -112,7 +110,6 @@
 	note = {ArXiv abs/1511.06443},
 	year = 2015,
 	url = {https://arxiv.org/abs/1511.06443},
->>>>>>> 6422fbe8
 }
 
 @book{Eisenbud2000,
@@ -363,8 +360,6 @@
    lockkey = {Y}
 }
 
-<<<<<<< HEAD
-=======
 @article{Lee2016,
 	author = {Joonseok Lee and Seungyeon Kim and Guy Lebanon and Yoram Singer and Samy Bengio},
 	title = {LLORMA: Local Low-Rank Matrix Approximation},
@@ -375,7 +370,6 @@
 	lockkey = {Y}
 }
 
->>>>>>> 6422fbe8
 @ARTICLE{Lian2010,
   author = {Ruiting Lian, Ben Goertzel, et al.},
   title = {Language Generation via Glocal Similarity Matching},
@@ -800,8 +794,6 @@
   lockkey = {Y}
 }
 
-<<<<<<< HEAD
-=======
 @unpublished{Vepstas2009,
 	author = {Linas Vepstas},
 	title = {The Distribution of English Language Word Pairs},
@@ -837,7 +829,6 @@
 	url = {https://github.com/opencog/opencog/raw/opencog/nlp/learn/learn-lang-diary/stitching.pdf},
 }
 
->>>>>>> 6422fbe8
 @inproceedings{Wallach2006,
 	author = {Hanna M. Wallach},
 	title = {Topic Modeling: Beyond Bag-of-Words},
@@ -900,8 +891,6 @@
 	note = {$http://en.wikipedia.org/wiki/DPLL_algorithm$},
 }
 
-<<<<<<< HEAD
-=======
 @unpublished{WP-Kernel-smoother,
 	title = {Kernel smoother},
 	note = {$http://en.wikipedia.org/wiki/Kernel_smoother$},
@@ -912,7 +901,6 @@
 	note = {$http://en.wikipedia.org/wiki/Local_regression$},
 }
 
->>>>>>> 6422fbe8
 @unpublished{WP-Predicate,
 	title = {Predicate},
 	note = {$http://en.wikipedia.org/wiki/Predicate_(grammar)$},

--- conflicted
+++ resolved
@@ -74,17 +74,12 @@
 
     ;; Apply Implication direct evaluation (and put the result in
     ;; pln-inferred-atoms state)
-<<<<<<< HEAD
-    (let* ((direct-eval-results (cog-fc (SetLink) rb3 (SetLink))))
-        (add-to-pln-inferred-atoms direct-eval-results)
-=======
     (let* ((inputs (pln-get-nlp-inputs (get-previous-said-sents
                 (pln-get-recorded-time))))
         (inferences (infer-on-r2l rb-trail-1 inputs 3)))
 
         (if (not (null? inferences))
             (add-to-pln-inferred-atoms inferences))
->>>>>>> 07779415
     )
 
     (set! pln-update-count (+ pln-update-count 1))

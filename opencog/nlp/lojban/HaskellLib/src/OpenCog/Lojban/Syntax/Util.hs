{-# LANGUAGE RankNTypes #-}
{-# LANGUAGE LambdaCase #-}
{-# LANGUAGE FlexibleContexts           #-}
module OpenCog.Lojban.Syntax.Util where

import Prelude hiding (id,(.),(<*>),(<$>),(*>),(<*),foldl)

import Data.List.Split (splitOn)
import Data.List (partition,intercalate,find,delete)
import Data.Char (chr,isLetter,isDigit)
import Data.Maybe
import Data.Map (findWithDefault)

import Control.Category
import Control.Applicative hiding (many,some,optional)
import Control.Monad
import Control.Monad.RWS.Class
import Control.Monad.Trans.Class

import System.Random

import Iso hiding (SynIso,Syntax)

import OpenCog.AtomSpace (Atom)
import OpenCog.Lojban.Syntax.Types

import qualified Data.ListTrie.Patricia.Set.Ord as TS

-------------------------------------------------------------------------------
--Iso Util
-------------------------------------------------------------------------------

mapIso :: Traversable t => SynIso a b -> SynIso (t a) (t b)
mapIso iso = Iso f g where
    f = traverse (apply iso)
    g = traverse (unapply iso)

choice :: [SynIso (c,a) b] -> SynIso (c,a) b
choice lst = Iso f g where
    f i = foldl1 mplus $ map (`apply` i) lst
    g i = foldl1 mplus $ map (`unapply` i) lst

infix 8 .>
infix 8 .<
infix 8 >.
infix 8 <.

(<.) :: SynIso b d -> SynIso a (b,c) -> SynIso a (d,c)
(<.) i j = first i . j

(>.) :: SynIso b d -> SynIso a (c,b) -> SynIso a (c,d)
(>.) i j = second i . j

(.<) :: SynIso (a,b) c -> SynIso d a -> SynIso (d,b) c
(.<) i j = i . first j

(.>) :: SynIso (a,b) c -> SynIso d b -> SynIso (a,d) c
(.>) i j = i . second j

infix 8 |^|

(|^|) :: SynIso gamma alpha -> SynIso gamma beta -> SynIso gamma (Either alpha beta)
(|^|) i j = inverse (inverse i ||| inverse j)

showReadIso :: (Read a, Show a) => SynIso a String
showReadIso = mkIso show read

partitionIso :: (a -> Bool) -> SynIso [a] ([a],[a])
partitionIso p = mkIso f g where
    f = partition p
    g = uncurry (++)

isoConcat :: String -> SynIso [String] String
isoConcat x = mkIso (intercalate x) (splitOn x)

isoConcat2 :: SynIso [[a]] [a]
isoConcat2 = mkIso f g where
    f = concat
    g = map (: [])

isoDrop :: Int -> SynIso String String
isoDrop i = mkIso (drop i) id

isoReverse :: SynIso [a] [a]
isoReverse = mkIso reverse reverse

stripSpace :: SynIso String String
stripSpace = mkIso f g where
    f [] = []
    f (' ':xs) = f xs
    f (x:xs) = x : f xs
    g x = x

--For converting elements or tuples into lists
--Lists are needed as arguments to form Link Atoms
tolist1 :: Show a => SynIso a [a]
tolist1 = Iso f g where
    f a   = pure [a]
    g [a] = pure a
    g a   = lift $ Left $ "Expecting List with exaclty two elements but got" ++ show a

tolist2 :: Show a => SynIso (a,a) [a]
tolist2 = Iso f g where
    f (a,b) = pure [a,b]
    g [a,b] = pure (a,b)
    g a     = lift $ Left $ "Expecting List with exaclty two elements but got" ++ show a

isoZip :: SynIso ([a],[b]) [(a,b)]
isoZip = mkIso (uncurry zip) unzip

isoDistribute :: SynIso (a,[b]) [(a,b)]
isoDistribute = isoZip . reorder
    where reorder = Iso f g
          f (a,b)   = pure (replicate (length b) a,b)
          g (a:_,b) = pure (a,b)
          g ([],_)  = lift $ Left "Got Empty list but need at least 1 elem."


mkSynonymIso :: (Eq a, Show a, Eq b, Show b) => [(a,b)] -> SynIso a b
mkSynonymIso ls = Iso f g where
    f e = case snd `fmap` find (\(a,b) -> a == e) ls of
            Just r -> pure r
            Nothing -> lift $ Left $ "No synoyme for " ++ show e
    g e = case fst `fmap` find (\(a,b) -> b == e) ls of
            Just r -> pure r
            Nothing -> lift $ Left $ "No synoyme for " ++ show e

try :: SynIso a a -> SynIso a a
try iso = Iso f g where
    f a = apply iso a <|> pure a
    g a = unapply iso a <|> pure a

--For dealing with maybes from/for Optional in the first or second position
ifJustA :: SynIso (Maybe a,b) (Either (a,b) b)
ifJustA = mkIso f g where
    f (Just a,b)  = Left (a,b)
    f (Nothing,b) = Right b
    g (Left (a,b))= (Just a,b)
    g (Right b)   = (Nothing,b)

ifJustB :: SynIso (a,Maybe b) (Either (a,b) a)
ifJustB = mkIso f g where
    f (a,Just b)  = Left (a,b)
    f (a,Nothing) = Right a
    g (Left (a,b))= (a,Just b)
    g (Right a)   = (a,Nothing)

expandEither :: SynIso (Either a b,c) (Either (a,c) (b,c))
expandEither = mkIso f g where
    f (Left a,b) = Left (a,b)
    f (Right a,b) = Right (a,b)
    g (Left (a,b)) = (Left a,b)
    g (Right (a,b)) = (Right a,b)
-------------------------------------------------------------------------------
--SyntaxReader Util
-------------------------------------------------------------------------------

letter, digit :: Syntax Char
letter = token (\x -> isLetter x || x=='\'' || x=='.')
digit  = token isDigit

anyWord :: Syntax String
anyWord = some letter <&& sepSpace

--any :: Syntax String
--any = many token

word :: String -> Syntax String
word s = string s <&& sepSpace

mytext :: String -> Syntax ()
mytext s = text s <&& sepSpace

--For text that is both optional and should be parsed into ()
optext :: String -> Syntax ()
optext t = (text t <&& sepSpace) <+> (text "" <&& optSpace)

--Handles 1 of many options from a list
oneOfS :: (a -> Syntax b) -> [a] -> Syntax b
oneOfS f = foldr ((<+>) . f) zeroArrow

{-multipleOf :: StringSet -> Syntax [String]
multipleOf ss = isoReverse . memberIso2 ss . anyWord

memberIso2 :: StringSet -> SynIso String [String]
memberIso2 sss = Iso (f sss [] []) g where
    f ss [] erg [] = Just erg
    f ss l erg [] = if TS.member l ss
                       then Just (l:erg)
                     else Nothing
    f ss l erg (x:xs) = let key= l++[x]
                            ns = TS.lookupPrefix key ss
                        in case TS.size ns of
                            0 -> if TS.member l ss
                                    then f sss [] (l:erg) (x:xs)
                                      else Nothing
                              1 -> if TS.member key ns
                                      then f sss [] (key:erg) xs
                                      else f ns key erg xs
                              _ -> f ns key erg xs
    g ls = Just $ concat ls --FIXME
-}

gismu :: Syntax String
gismu = Iso f f . anyWord
    where f word = do
                gismu <- asks gismus
                if TS.member word gismu
                    then pure word
                    else lift $ Left $ "'" ++ word ++ "' is not a gismu"

selmaho :: String -> Syntax String
selmaho s = _selmaho s . anyWord

_selmaho :: String -> SynIso String String
_selmaho s = Iso f f
    where f word = do
            cmavo <- asks cmavos
            let selmaho = findWithDefault TS.empty s cmavo
            if TS.member word selmaho
                then pure word
                else lift $ Left $ "'" ++ word ++ "' is not a cmavo of class: " ++ s

{-joiSelmaho :: String -> Syntax [String]
joiSelmaho s = ReaderT (\(cmavo,_,_,_) -> multipleOf (findWithDefault TS.empty s cmavo))
-}

sepSelmaho :: String -> Syntax ()
sepSelmaho s = ignoreAny "sepSelmaho FIXME" . selmaho s

optSelmaho :: String -> Syntax ()
optSelmaho s = handle . optional (selmaho s)
    where handle = Iso f g where
            f _ = pure ()
            g () = pure Nothing

-------------------------------------------------------------------------------
--State Helpers
-------------------------------------------------------------------------------

setAtoms :: SynMonad t State => [Atom] -> (t ME) ()
setAtoms a = modify (\s -> s {sAtoms = a})

pushAtom :: SynMonad t State => Atom -> (t ME) ()
pushAtom a = modify (\s -> s {sAtoms = a : sAtoms s})

pushAtoms :: SynMonad t State => [Atom] -> (t ME) ()
pushAtoms a = modify (\s -> s {sAtoms = a ++ sAtoms s})

popAtom :: SynMonad t State => (t ME) Atom
popAtom = do
    atoms <- gets sAtoms
    let ([a],as) = splitAt 1 atoms
    setAtoms as
    pure a

popAtoms :: SynMonad t State => Int -> (t ME) [Atom]
popAtoms i = do
    atoms <- gets sAtoms
    let (a,as) = splitAt i atoms
    setAtoms as
    pure a

consAtoms :: SynIso Atom [Atom]
consAtoms = Iso f g where
    f a = do
        atoms <- gets sAtoms
        pure (a:atoms)
    g (a:atoms) = do
        setAtoms atoms
        pure a

appendAtoms :: Int -> SynIso [Atom] [Atom]
appendAtoms i = Iso f g where
    f as = do
        atoms <- gets sAtoms
        pure (as++atoms)
    g atoms = do
        let (a,as) = splitAt i atoms
        setAtoms as
        pure a

<<<<<<< HEAD
-- Applies an iso with an empty state
-- Assumes inverse doesn't need special state handling
withEmptyState :: SynIso a b -> SynIso a b
withEmptyState iso = Iso f g
  where
    f a = do
       atoms <- gets sAtoms
       setAtoms []
       b <- apply iso a
       pushAtoms atoms
       pure b
    g = unapply iso
=======
setFlag :: SynMonad t State => Flag -> (t ME) ()
setFlag f = modify (\s -> s {sFlags = f : sFlags s})

rmFlag :: SynMonad t State => Flag -> (t ME) ()
rmFlag f = modify (\s -> s {sFlags = delete f (sFlags s)})

setFlagIso :: Flag -> SynIso a a
setFlagIso flag = Iso f g
    where f a = setFlag flag >> pure a
          g a = rmFlag flag >> pure a

withFlag :: Flag -> SynIso a b -> SynIso a b
withFlag flag syn = inverse (setFlagIso flag) . syn . setFlagIso flag

ifFlag :: Flag -> SynIso a a
ifFlag flag = Iso f f where
    f a = do
        flags <- gets sFlags
        if flag `elem` flags
           then pure a
           else lift $ Left $ "Flag: " ++ flag ++ " is not set."

ifNotFlag :: Flag -> SynIso a a
ifNotFlag flag = Iso f f where
    f a = do
        flags <- gets sFlags
        if flag `elem` flags
           then lift $ Left $ "Flag: " ++ flag ++ " is set."
           else pure a
>>>>>>> b4deb8cb
<|MERGE_RESOLUTION|>--- conflicted
+++ resolved
@@ -280,7 +280,6 @@
         setAtoms as
         pure a
 
-<<<<<<< HEAD
 -- Applies an iso with an empty state
 -- Assumes inverse doesn't need special state handling
 withEmptyState :: SynIso a b -> SynIso a b
@@ -293,7 +292,7 @@
        pushAtoms atoms
        pure b
     g = unapply iso
-=======
+
 setFlag :: SynMonad t State => Flag -> (t ME) ()
 setFlag f = modify (\s -> s {sFlags = f : sFlags s})
 
@@ -322,5 +321,4 @@
         flags <- gets sFlags
         if flag `elem` flags
            then lift $ Left $ "Flag: " ++ flag ++ " is set."
-           else pure a
->>>>>>> b4deb8cb
+           else pure a
--- conflicted
+++ resolved
@@ -150,26 +150,9 @@
     }
 }
 
-<<<<<<< HEAD
 OctomapOcTree::OctomapOcTree(const std::string& mapName,const double resolution, const float agentHeight):
     OccupancyOcTreeBase<OctomapOcTreeNode>(resolution),
     mMapName(mapName), mAgentHeight(agentHeight)
-=======
-
-
-
-        /************
-              Working Now to move the interface of Octree3DMapManger!!
-        *************/
-
-
-
-
-
-OctomapOcTree::OctomapOcTree(const std::string& mapName,const double resolution, const float agentHeight):
-    OccupancyOcTreeBase<OctomapOcTreeNode>(resolution),
-    mMapName(mapName), mAgentHeight(agentHeight), mSelfAgentEntity(Handle::UNDEFINED)
->>>>>>> 8f505038
 {
 
 }
@@ -217,10 +200,6 @@
         mTotalUnitBlockNum--;
         mAllUnitAtomsToBlocksMap.erase(oldBlock);
     }
-<<<<<<< HEAD
-
-=======
->>>>>>> 8f505038
     this->setBlock(_unitBlockAtom, _pos, updateLogOddsOccupancy);
 }
 
@@ -251,13 +230,7 @@
     OccupancyOcTreeBase <OctomapOcTreeNode>(rhs),
     mMapName(rhs.mMapName),
     mAgentHeight(rhs.mAgentHeight),
-<<<<<<< HEAD
     mAllUnitAtomsToBlocksMap(rhs.mAllUnitAtomsToBlocksMap)
-=======
-    mSelfAgentEntity(rhs.mSelfAgentEntity), mAllUnitAtomsToBlocksMap(rhs.mAllUnitAtomsToBlocksMap),
-    mAllNoneBlockEntities(rhs.mAllNoneBlockEntities), mAllAvatarList(rhs.mAllAvatarList),
-    mPosToNoneBlockEntityMap(rhs.mPosToNoneBlockEntityMap), mNoneBlockEntitieshistoryLocations(rhs.mNoneBlockEntitieshistoryLocations)
->>>>>>> 8f505038
 {
 
 }
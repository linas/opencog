;
; rule.scm
; Utilities for defining and working with OpenPsi rules.
;
; Copyright (C) 2016 OpenCog Foundation
;
; Design Notes:
; The design below uses AndLinks instead of SequentialAndLinks to hold
; the context and the action. Recall that the AndLink is an unordered
; link, and so the context and action is stored in arbitrary order.
; This makes several of the methods inefficeint, as it requires this
; bag to be searched for the desired bits. If instead, an ordered link
; was used, and the action was made first, it could be found very
; quickly. FIXME -- this should be fixed someday.
;
; Aliases: Rules can be given a "name", called an "alias", below.
; Certain parts of the design assume that a rule has only one name,
; but other parts of the code pass around lists of names. This can
; lead to crazy bugs, due to a lack of checking or enforcement of a
; one-name-per-rule policy.  Also -- each rule should, in principle
; have a unique name; however, the current chatbot uses the same name
; for all chat rules.


(use-modules (ice-9 threads)) ; For `par-map`
(use-modules (ice-9 optargs)) ; For `define*-public`
(use-modules (srfi srfi-1)) ; For `append-map`
(use-modules (opencog) (opencog query))

(load "demand.scm")
(load "utilities.scm")

; --------------------------------------------------------------
(define psi-action (ConceptNode (string-append psi-prefix-str "action")))
(define psi-rule-name-predicate-node
    (PredicateNode (string-append psi-prefix-str "rule_name")))

; --------------------------------------------------------------
(define*-public (psi-rule-nocheck context action goal a-stv demand
     #:optional name)
"
  psi-rule-nocheck -- same as psi-rule, but does not check the arguments
  for proper structure.
"

    ; Note that the AndLink is an unordered link -- so the context
    ; and the action will appear in an arbitrary order.  It would
    ; almost surely be better to use a SequentialAndLink here;
    ; this would use less resources and have lower complexity.
    (let ((implication (Implication a-stv (AndLink context action) goal)))

        ; The membership below is used to simplify filtering and searching.
        ; Other alternative designs are possible.
        ; TODO: Remove this, when ExecutionLinks are used, as that can be used
        ; for filtering. (?? Huh? Please explain...)
        (MemberLink action psi-action)

        ; This MemberLink is used to make it easy to find rules that
        ; fulfil demands. (and also to find goals that meet demands).
        (MemberLink implication demand)

        ; If a name is given, its used for control/feedback purposes.
        (if name
            (EvaluationLink
                psi-rule-name-predicate-node
                (ListLink
                    implication
                    (ConceptNode (string-append psi-prefix-str name))))
        )

        implication
    )
)

; --------------------------------------------------------------
(define*-public (psi-rule context action goal a-stv demand  #:optional name)
"
  psi-rule CONTEXT ACTION GOAL TV DEMAND [NAME] - create a psi-rule.

  Associate an action with a context such that, if the action is
  taken, then the goal will be satisfied.  The structure of a rule
  is in the form of an `ImplicationLink`:

    (ImplicationLink TV
        (AndLink
            CONTEXT
            ACTION)
        GOAL)

  where:
  CONTEXT is a scheme list containing all of the terms that should
    be met for the ACTION to be taken. These are atoms that, when
    evaluated, should return a true or false TV.  The action is taken
    only if the boolean-AND of the return values is true.

  ACTION is an evaluatable atom, i.e. it should return a TV when
    evaluated by `cog-evaluate!`.  The return value is currently
    ignored.

  GOAL is an evaluatable atom, i.e. returns a TV when evaluated by
    `cog-evaluate!`.  The returned TV is used as a formula to rank
    how this rule affects the demands.

  TV is the TruthValue assigned to the ImplicationLink. It should
    be a SimpleTruthValue.

  DEMAND is a Node, representing the demand that this rule affects.

  NAME is an optional argument; if it is provided, then it should be
    a string that will be associated with the rule.
"
; TODO: aliases shouldn't be used to create a subset, as is done in
; chatbot-psi.  Subsets should be created at the demand level. The
; purpose of an alias is only for controlling a SINGLE rule during
; testing/demoing, and not a set of rules.
    (define func-name "psi-rule") ; For use in error reporting

    ; Check arguments
    (if (not (list? context))
        (error (string-append "In procedure " func-name ", expected first "
            "argument to be a list, got:") context))
    (if (not (cog-atom? action))
        (error (string-append "In procedure " func-name ", expected second "
            "argument to be an atom, got:") action))
    (if (not (cog-atom? goal))
        (error (string-append "In procedure " func-name ", expected third "
            "argument to be an atom, got:") goal))
    (if (not (cog-tv? a-stv))
        (error (string-append "In procedure " func-name ", expected fourth "
            "argument to be a stv, got:") a-stv))
    (if (not (psi-demand? demand))
        (error (string-append "In procedure " func-name ", expected fifth "
            "argument to be a node representing a demand, got:") demand))

    (psi-rule-nocheck context action goal a-stv demand name)
)

; --------------------------------------------------------------
(define-public (psi-get-rules demand-node)
"
  Returns a list of all psi-rules that affect the given demand.

  demand-node:
  - The node that represents the demand.
"
    (cog-chase-link 'MemberLink 'ImplicationLink demand-node)
)

; --------------------------------------------------------------
(define-public (psi-get-all-rules)
"
  Returns a list of all known openpsi rules.

XXX FIXME -- this is painfully slow --- multiple minutes when
there are 100K rules!
"
    (fold append '()
        (par-map (lambda (x) (cog-chase-link 'MemberLink 'ImplicationLink x))
            (psi-get-all-demands)))
)

; --------------------------------------------------------------
(define-public (psi-rule? atom)
"
  psi-rule? ATOM

  Returns `#t` or `#f`, depending on whether the passed argument
  is a valid psi-rule or not. A psi-rule is any ImplicationLink that
  is a member of a demand set.

  ATOM is the atom to check.
"
    (let ((candidates (cog-chase-link 'MemberLink 'ConceptNode atom)))

        ; A filter is used to account for empty list as well as
        ; cog-chase-link returning multiple results, just in case.
        (not (null?
            (filter psi-demand? candidates)))
    )
)

; --------------------------------------------------------------
(define-public (psi-get-all-actions)
"
  Returns a list of all openpsi actions.

XXX FIXME this is borken, and does not work.
actions are EvaluationLinks, not schemas or ExecutionOutputLinks.
"
    ;(append
    ;    (cog-chase-link 'MemberLink 'ExecutionOutputLink psi-action)
    ;    (cog-chase-link 'MemberLink 'DefinedSchemaNode psi-action))
    (list)
)

; --------------------------------------------------------------
(define-public (psi-action? ATOM)
"
  Check if ATOM is an action and return `#t`, if it is, and `#f`
  otherwise. An atom is an action if it a member of the set
  represented by (ConceptNode \"OpenPsi: action\").
"
    (let ((candidates (cog-chase-link 'MemberLink 'ConceptNode ATOM)))

        ; A filter is used to account for empty list as well as
        ; cog-chase-link returning multiple results, just in case.
        (not (null?
            (filter (lambda (x) (equal? x psi-action)) candidates)))
    )
)

; --------------------------------------------------------------
(define (get-c&a impl-link)
"
  Get context and action list from ImplicationLink.
"
    (cog-outgoing-set (cog-outgoing-atom impl-link 0))
)

; --------------------------------------------------------------
(define-public (psi-get-context rule)
"
  psi-get-context RULE

  Get the context of the openpsi-rule RULE.  Returns a scheme
  list of all of the atoms that form the context.
"
    ;; FIXME: This is not an efficient way to get the context.
    ;; If this needs to be called a lot, it should be fixed.
    (remove psi-action? (get-c&a rule))
)

; --------------------------------------------------------------
(define-public (psi-get-action rule)
"
  psi-get-action RULE

  Get the action of the openpsi-rule RULE.  Returns the single
  atom that is the action.
"
    ;; FIXME: This is not an efficient way to get the action.
    ;; If this needs to be called a lot, it should be fixed.
    (car (filter psi-action? (get-c&a rule)))
)

; --------------------------------------------------------------
(define-public (psi-get-goal rule)
"
  psi-get-goal RULE

  Get the goal of the openpsi-rule RULE.
"
    ; NOTE: Why this function? -> For consisentency and to accomodate future
    ; changes
    (cadr (cog-outgoing-set rule))
)

; --------------------------------------------------------------
(define-public (psi-rule-alias psi-rule)
"
  psi-rule-alias RULE

  Returns a list of the aliases associated with the psi-rule RULE.
  An alias is just a name that is associated with the rule; it
  just provides an easy way to refer to a rule.
"
    ;; Using a GetLink here is quite inefficient; this would run much
    ;; faster if cog-chase-link was used instead. FIXME.
    (cog-outgoing-set (cog-execute!
        (GetLink
            (TypedVariableLink
                (VariableNode "rule-alias")
                (TypeNode "ConceptNode"))
            (EvaluationLink
                psi-rule-name-predicate-node
                (ListLink
                    (QuoteLink psi-rule)  ;; ?? why is a Quote needed here?
                    (VariableNode "rule-alias"))))))
)

; --------------------------------------------------------------
(define-public (psi-partition-rule-with-alias rule-alias psi-rule-list)
"
  psi-partition-rule-with-alias ALIAS RULE-LIST

  Partitions the RULE-LIST into two lists: the first list will
  contain all rules that are tagged with the name ALIAS; the second
  list are all the other rules.  ALIAS should be a string.
"
    (define cali (Concept (string-append psi-prefix-str rule-alias)))
    (partition
        (lambda (rule) (equal? cali (car (psi-rule-alias rule))))
        psi-rule-list)
)

; --------------------------------------------------------------
(define-public (psi-related-goals action)
"
  psi-related-goals ACTION

  Return a list of all of the goals that are associated with the ACTION.
  A goal is associated with an action whenever the goal appears in
  a psi-rule with that action in it.
"
    ;; XXX this is not an efficient way of searching for goals.  If
    ;; this method is used a lot, we should convert to SequentialAnd,
    ;; and search for the goals directly.
    (let* ((and-links (cog-filter 'AndLink (cog-incoming-set action)))
           (rules (filter psi-rule? (append-map cog-incoming-set and-links))))
           (delete-duplicates (map psi-get-goal rules))
    )
)

; --------------------------------------------------------------
; An alist used to cache the result of evaluating psi-satisfiable?. The keys
; are psi-rules and value is TRUE_TV or FALSE_TV. This is a cache of results.
(define psi-satisfiablity-alist '())

; --------------------------------------------------------------
(define (satisfiable? rule)
"
  Returns the satisfiablity result of the rule from cache. `psi-satisfiable?`
  should have been run for the given rule somewhere in the control flow before
  calling this function.

  rule:
  - A psi-rule to be checked if its context is satisfiable.
"
    (assoc-ref psi-satisfiablity-alist rule)
)

; --------------------------------------------------------------
(define-public (psi-satisfiable? rule)
"
<<<<<<< HEAD
  psi-satisfiable? RULE
=======
  Check if the rule is satisfiable and return TRUE_TV or FALSE_TV. A rule is
  satisfiable when it's context is fully groundable. The idea is only
  valid when ranking of context grounding isn't considered.

  It also updates the internal cache.
>>>>>>> 7b67bc72

  Check if the RULE is satisfiable; return TRUE_TV if it is, else return
  FALSE_TV. A rule is satisfiable when it's context contains variables,
  and that context can be grounded in the atompace (i.e. if the context
  is satisfiable in using a SatisfactionLink.)

  The idea is only valid when ranking of context grounding isn't considered.
  This is being replaced.  Huh??? What does this mean?
"
    ; NOTE: stv are choosen as the return values so as to make the function
    ; usable in evaluatable-terms.
    (let* ((pattern (SatisfactionLink (AndLink (psi-get-context rule))))
           (result (cog-evaluate! pattern)))

        (set! psi-satisfiablity-alist
            (assoc-set! psi-satisfiablity-alist rule result))
        result
    )
)

; --------------------------------------------------------------
(define-public (psi-get-satisfiable-rules demand-node)
"
  psi-get-satisfiable-rules DEMAND

  Returns a list of all of the psi-rules associated with the DEMAND
  that are also satisfiable.
"
    (filter  (lambda (x) (equal? (stv 1 1) (psi-satisfiable? x)))
        (psi-get-rules demand-node))
)

; --------------------------------------------------------------
(define-public (psi-get-weighted-satisfiable-rules demand-node)
"
  psi-get-weighted-satisfiable-rules DEMAND

  Returns a list of all the psi-rules that are satisfiable and
  have a non-zero strength.
"
    (filter
        (lambda (x)
            (and (> (cog-stv-strength x) 0)
                (equal? (stv 1 1) (psi-satisfiable? x))))
        (psi-get-rules demand-node))
)

; --------------------------------------------------------------
(define-public (psi-get-all-satisfiable-rules)
"
  psi-get-all-satisfiable-rules

  Returns a list of all the psi-rules that are satisfiable.
"
    (filter  (lambda (x) (equal? (stv 1 1) (psi-satisfiable? x)))
        (psi-get-all-rules))
)

; --------------------------------------------------------------
(define-public (psi-get-all-weighted-satisfiable-rules)
"
  psi-get-all-weighted-satisfiable-rules

  Returns a list of all the psi-rules that are satisfiable and
  have a non-zero strength.
"
    (filter
        (lambda (x) (and (> (cog-stv-strength x) 0)
            (equal? (stv 1 1) (psi-satisfiable? x))))
        (psi-get-all-rules))
)

; --------------------------------------------------------------
(define-public (psi-context-weight rule)
"
  psi-context-weight RULE

  Return a TruthValue containing the weight Sc of the context of the
  psi-rule RULE.  The strength of the TV will contain the weight.
"
    (define (context-stv stv-list)
        ; See and-side-effect-free-formula in pln-and-construction-rule
        ; XXX FIXME explain what is being computed here.
        (stv
            (fold * 1 (map (lambda (x) (tv-mean x)) stv-list))
            (fold min 1 (map (lambda (x) (tv-conf x)) stv-list)))
    )

    ; map-in-order is used to simulate SequentialAndLink assuming
    ; psi-get-context maintains, which is unlikely. What other options
    ; are there?
    ; XXX FIXME How about actually using a SequentialAndLink?
    ; then teh code will be faster, and tehre won't be this problem.
    (context-stv (map-in-order cog-evaluate! (psi-get-context rule)))
)

;; --------------------------------------------------------------
;; DEAD CODE not used anywhere
;;
;; (define-public (psi-action-weight rule)
;; "
;;   psi-action-weight RULE
;;
;;   Return the weight Wcagi of the action of the psi-rule RULE.
;; "
;;     ; NOTE: This check is required as ecan isn't being used continuously.
;;     ; Remove `most-weighted-atoms` version once ecan is integrated.
;;     ; XXX FIXME this is just-plain wrong. ECAN and OpenPsi have nothing
;;     ; to do with each other. Nothing in OpenPsi should depend on ECAN.
;;     (if (or (equal? 0 (cog-af-boundary)) (equal? 1 (cog-af-boundary)))
;;         ; Wcagi = Scga * Sc * 1 (assuming every rule is important)
;;         (* (tv-mean (cog-tv rule)) ;Scga
;;            (tv-mean (psi-context-weight rule))) ; Sc
;;         ; Wcagi = Scga * Sc * STIcga
;;         (* (tv-mean (cog-tv rule)) ;Scga
;;            (tv-mean (psi-context-weight rule)) ; Sc
;;            (assoc-ref (cog-av->alist (cog-av rule)) 'sti)) ; STIcga
;;     )
;; )
;;
;; --------------------------------------------------------------
;; DEAD CODE not used anywhere
;;
;; (define (psi-most-weighted-rule rule-list)
;; "
;;   psi-most-weighted-rule RULE-LIST
;;
;;   Return the single rule from hte list having the highest weight.
;;   The weight of an psi-rule is as defined in `psi-action-weight` function
;; "
;;     (define (pick rule lst) ; prev is a `lst` and next `atom`
;;         (cond
;;             ((> (psi-action-weight (car lst)) (psi-action-weight rule)) lst)
;;             ((= (psi-action-weight (car lst)) (psi-action-weight rule)) lst)
;;             (else (list rule))))
;;
;;     (if (null? rule-list)
;;         '()
;;         (delete-duplicates (fold pick (list (car rule-list)) rule-list))
;;     )
;; )<|MERGE_RESOLUTION|>--- conflicted
+++ resolved
@@ -332,15 +332,7 @@
 ; --------------------------------------------------------------
 (define-public (psi-satisfiable? rule)
 "
-<<<<<<< HEAD
   psi-satisfiable? RULE
-=======
-  Check if the rule is satisfiable and return TRUE_TV or FALSE_TV. A rule is
-  satisfiable when it's context is fully groundable. The idea is only
-  valid when ranking of context grounding isn't considered.
-
-  It also updates the internal cache.
->>>>>>> 7b67bc72
 
   Check if the RULE is satisfiable; return TRUE_TV if it is, else return
   FALSE_TV. A rule is satisfiable when it's context contains variables,

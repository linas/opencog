--- conflicted
+++ resolved
@@ -2,13 +2,7 @@
 (use-modules (opencog) (opencog atom-types) (opencog eva-behavior))
 (use-modules (opencog ato pointmem)); needed for maps
 (use-modules (opencog python))
-<<<<<<< HEAD
 (use-modules (opencog eva-model) (opencog eva-behavior)) ; For utility function
-=======
-;;initialize octomap with 15hz, 10 second or 150 frames buffer ; 1 cm spatial resolution
-(create-map "faces" 0.01 66 150) (step-time-unit "faces") (auto-step-time-on "faces")
-(create-map "sounds" 0.01 66 150) (step-time-unit "sounds") (auto-step-time-on "sounds")
->>>>>>> 3f6d3610
 
 ; -----------------------------------------------------------------------------
 ; For recording facial coordinates, create octomap with 15hz, 10 second or
@@ -26,7 +20,7 @@
 ; -----------------------------------------------------------------------------
 ; For recording sound coordinates, create octomap with 10hz, 10 second or
 ; 100 frames buffer and 1 cm spatial resolution.
-(create-map "sounds" 0.01 100 100)
+(create-map "sounds" 0.01 66 150)
 ; Initialize  the map
 (step-time-unit "sounds")
 ; Make the stepping take place automatically
@@ -190,14 +184,6 @@
 
 ;;below creates say atom for face if sound came from it
 (define (who-said? sent)
-<<<<<<< HEAD
-	(let ((fid (snd1-nearest-face)))
-		(if (> fid 0)
-			(EvaluationLink
-				(PredicateNode "say")
-				(ListLink (ConceptNode (number->string fid))
-				(SentenceNode sent)))
-=======
 	(let* ((fid (snd1-nearest-face)))
 		(if (> fid 0)
 			(AtTimeLink
@@ -206,7 +192,6 @@
 					(PredicateNode "say")
 					(ListLink (ConceptNode (number->string fid))(SentenceNode sent)))
 					(ConceptNode "sound-perception"))
->>>>>>> 3f6d3610
 		)
 	)
 )
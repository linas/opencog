--- conflicted
+++ resolved
@@ -233,34 +233,41 @@
 			(List (Variable "sentence")))
 	))
 
-<<<<<<< HEAD
-;show happy emotion	
+
+; Show happy emotion.
+; XXX FIXME -- these have hard-coded length-of-time values in them.
+; Most other similar behaviors have randomized values, which are
+; controlled by bounds in the config files - cfg-sophia and cfg-eva.scm
 (DefineLink
     (DefinedPredicate "Quiet:happy")
-         (Evaluation
-            (GroundedPredicate "py: do_emotion")
-           (List (Concept "happy")(NumberNode 3) (NumberNode 0.5)))
-    )
-;show amused emotion	
+    (Evaluation
+        (GroundedPredicate "py: do_emotion")
+        (List (Concept "happy") (NumberNode 3) (NumberNode 0.5))
+    ))
+
+; Show amused emotion
 (DefineLink
     (DefinedPredicate "Normal:amused")
-         (Evaluation
-            (GroundedPredicate "py: do_emotion")
-           (List (Concept "amused")(NumberNode 3) (NumberNode 0.5)))
-    )
+    (Evaluation
+        (GroundedPredicate "py: do_emotion")
+        (List (Concept "amused") (NumberNode 3) (NumberNode 0.5))
+    ))
+    
 ;show afraid emotion    
  (DefineLink
     (DefinedPredicate "Loud:afraid")
          (Evaluation
             (GroundedPredicate "py: do_emotion")
-           (List (Concept "afraid")(NumberNode 3) (NumberNode 0.5)))
-    )
+           (List (Concept "afraid")(NumberNode 3) (NumberNode 0.5))
+           ))
+           
 ;show curious emotion    
  (DefineLink
     (DefinedPredicate "Curious")
          (Evaluation
             (GroundedPredicate "py: do_gesture")
               (ListLink (Concept "think-browsDown.002")(NumberNode 0.2) (NumberNode 2) (NumberNode 0.8))))
+              
 ; for salient
 (DefineLink
     (DefinedPredicate "look at salient point")
@@ -274,7 +281,6 @@
                 (List (Variable "$x") (Variable "$y") (Variable "$z")))
         )))))
         
-
 ;for luminance
 (DefineLink
     (DefinedPredicate "Bright:happy")
@@ -282,26 +288,6 @@
             (GroundedPredicate "py: do_emotion")
            (List (Concept "happy")(NumberNode 3) (NumberNode 0.5)))
     )
-=======
-; Show happy emotion.
-; XXX FIXME -- these have hard-coded length-of-time values in them.
-; Most other similar behaviors have randomized values, which are
-; controlled by bounds in the config files - cfg-sophia and cfg-eva.scm
-(DefineLink
-    (DefinedPredicate "Quiet:happy")
-    (Evaluation
-        (GroundedPredicate "py: do_emotion")
-        (List (Concept "happy") (NumberNode 3) (NumberNode 0.5))
-    ))
-
-; Show amused emotion
-(DefineLink
-    (DefinedPredicate "Normal:amused")
-    (Evaluation
-        (GroundedPredicate "py: do_emotion")
-        (List (Concept "amused") (NumberNode 3) (NumberNode 0.5))
-    ))
-
->>>>>>> c425cd88
+
 ; -------------------------------------------------------------
 *unspecified*  ; Make the load be silent
--- conflicted
+++ resolved
@@ -42,10 +42,6 @@
 ; XXX FIXME There are a bunch of define-publics in here, they probably
 ; should not be; they're needed only by the behavior module.
 
-<<<<<<< HEAD
-; Soma: awake, agitated, excited, tired, manic, depressed, in-pain.
-; See, however, "affects", below.
-=======
 ; Face tracking state indicates if we respond to face tracking events.
 ; Other than face tracking events there speech events to respond
 (define-public face-tracking-state (AnchorNode "Face Tracking State"))
@@ -54,8 +50,8 @@
 ;; Facetracking is enabled by default
 (StateLink face-tracking-state face-tracking-on)
 
-; Soma: awake, agitated, excited, tired, manic, depressed
->>>>>>> 4124f16a
+; Soma: awake, agitated, excited, tired, manic, depressed, in-pain.
+; See, however, "affects", below.
 (define-public soma-state (AnchorNode "Soma State"))
 (define-public soma-sleeping (ConceptNode "Sleeping"))
 (define-public soma-awake (ConceptNode "Awake"))

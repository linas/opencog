--- conflicted
+++ resolved
@@ -285,32 +285,6 @@
 		(True (Put (State heard-sound (Variable "$x")) heard-nothing))
 	))
 
-<<<<<<< HEAD
-;; For sound
-(define very-loud-sound  (AnchorNode "Decibel value"))
-(State very-loud-sound (Number 90)) 
-(define loud-sound (AnchorNode "Sudden sound change value"))
-(State loud-sound (Number 0)) ; There isn't any sudden change in sound Decibel
-(define very-low-sound (AnchorNode "Decibel value"))
-(State very-low-sound (Number 35)) 
-(define normal-conversation (AnchorNode "Decibel value"))
-(State normal-conversation (Number 65)) 
-;;For Saliency
-(define-public salient-loc  (AnchorNode "locations"))
-(define-public initial-loc (list (NumberNode 1.0)(NumberNode 0.0)(NumberNode 0.0)))
-(StateLink salient-loc (List initial-loc))
-;;For Luminance
-(define luminance (AnchorNode "bright"))
-(State luminance (Number 40)) 
-
-;; Return true if a very loud sound is heard
-(DefineLink
-	(DefinedPredicate "Heard very loud sound?")
-	(GreaterThan
-		(Get (State very-loud-sound (Variable "$x")))
-		(Number 90)))
-;; Return true if a sudden change is heard
-=======
 ;; Loud sound value.
 (define loud-sound  (AnchorNode "Sudden sound change value"))
 (define no-loud-sound (Number 0.0))
@@ -321,11 +295,12 @@
 (define decibel-value (AnchorNode "Decibel value"))
 (define very-low-sound (Number 35))
 (define normal-conversation (Number 65))
+(define very-loud-sound (Number 90)) 
+
 ; The default decibel value.
 (State decibel-value normal-conversation)
 
 ;; Return true if a loud voice is heard
->>>>>>> c425cd88
 (DefineLink
 	(DefinedPredicate "Heard Loud Voice?")
 	(GreaterThan
@@ -345,17 +320,18 @@
     (NotLink (GreaterThan
         (Get (State decibel-value (Variable "$z")))
         normal-conversation)))
-
-; --------------------------------------------------------
-;;For Luminance
-(DefineLink
-	(DefinedPredicate "Room bright?")
-	(GreaterThan
-		(Get (State luminance (Variable "$x")))
-		(Number 40)))
-
-;-----------------------------------------------------------
-;;for saliency
+        
+;; Return true if a very loud sound is heard
+(DefineLink
+	(DefinedPredicate "Heard very loud sound?")
+	(NotLink (GreaterThan
+		(Get (State decibel-value (Variable "$a")))
+		very-loud-sound)))
+;--------------------------------------------
+;;For Saliency
+(define-public salient-loc  (AnchorNode "locations"))
+(define-public initial-loc (list (NumberNode 1.0)(NumberNode 0.0)(NumberNode 0.0)))
+(State salient-loc (List initial-loc))
 
 (define salient (AnchorNode "Degree value"))
 (State salient (Number 5))
@@ -378,7 +354,17 @@
 (DefinedPredicate "no faces")
 (DefinedPredicate "saliency")))
 
-;-------------------------------------------------------
+;---------------------------------------------------------
+;;For Luminance
+(define luminance-value (AnchorNode "luminance"))
+(State bright (Number 40)) 
+(DefineLink
+	(DefinedPredicate "Room bright?")
+	(GreaterThan
+		(Get (State luminance (Variable "$x")))
+		(Number 40)))
+
+; --------------------------------------------------------
 ; Time-stamp-related stuff.
 
 ;; Define setters and getters for timestamps. Perhaps this should

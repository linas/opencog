#
# ros_commo.py - ROS messaging module for OpenCog behaviors.
# Copyright (C) 2015  Hanson Robotics
#
# This program is free software; you can redistribute it and/or modify
# it under the terms of the GNU Affero General Public License v3 as
# published by the Free Software Foundation and including the exceptions
# at http://opencog.org/wiki/Licenses
#
# This program is distributed in the hope that it will be useful,
# but WITHOUT ANY WARRANTY; without even the implied warranty of
# MERCHANTABILITY or FITNESS FOR A PARTICULAR PURPOSE.  See the
# GNU General Public License for more details.
#
# You should have received a copy of the GNU Affero General Public License
# along with this program; if not, write to:
# Free Software Foundation, Inc.,
# 51 Franklin Street, Fifth Floor, Boston, MA 02110-1301 USA.


import rospy
import roslib
import time
import logging
import random
# Eva ROS message imports
from std_msgs.msg import String, Int32
from blender_api_msgs.msg import AvailableEmotionStates, AvailableGestures
from blender_api_msgs.msg import EmotionState
from blender_api_msgs.msg import SetGesture
from blender_api_msgs.msg import Target
from blender_api_msgs.msg import BlinkCycle
from blender_api_msgs.msg import SaccadeCycle
from blender_api_msgs.msg import SomaState

# Not everything has this message; don't break if it's missing.
# i.e. create a stub if its not defined.
#try:
#	from chatbot.msg import ChatMessage
#except (NameError, ImportError):
#	class ChatMessage:
#		def __init__(self):
#			self.utterance = ''
#			self.confidence = 0

from put_atoms import PutAtoms
logger = logging.getLogger('hr.OpenCog_Eva')

# ROS interfaces for the Atomese (OpenCog) Behavior Tree. Publishes
# ROS messages for animation control (smiling, frowning), and subscribes
# to STT/TTS and chatbot messages.
#
# This is meant to be a convenience wrapper, allowing Eva to be
# controlled from OpenCog Atomese.  Although it probably works as
# a stand-alone ROS node, it was not designed to be used that way.
# In particular, the python interpreter built into the atomspace
# will be runnig this code.
#
# It currently handles both control messages (publishing of expression
# and gesture animations), as well as some sensory input (mostly
# STT, TTS and chatbot interactions).  Visual servoing for face tracking
# is done by a stand-alone ROS node, in the face_tracker directory.
#
# This does listen to several topics that are used to turn behaviors on
# and off:
#
# `/behavior_switch`, which is used to start and stop the the behavior
#      tree.
#
# `/behavior_control`, which is used to enable/disable the publication
#      of classes of expression/gesture messages.
#
class EvaControl():

	# Control bitflags. Bit-wise anded with control_mode. If the bit
	# is set, then the corresponding ROS message is emitted, else it
	# is not.
	C_EXPRESSION = 1
	C_GESTURE = 2
	C_SOMA = 4
	C_SACCADE = 8
	C_EYES = 16
	C_FACE = 32

	def step(self):
		print "step once"
		return not rospy.is_shutdown()

	def go_sleep(self):
<<<<<<< HEAD
		self.soma_state('sleep', 1, 1, 3)
		self.soma_state('normal', 0, 1, 0)

	def wake_up(self):
		self.soma_state('sleep', 0, 1, 0)
=======
		self.soma_state('normal', 0.1, 1, 3)

	def wake_up(self):
>>>>>>> f9a129a8
		self.soma_state('normal', 0.1, 1, 3)

	# ----------------------------------------------------------
	# Wrapper for emotional expressions
	def expression(self, name, intensity, duration):
		if 'noop' == name or (not self.control_mode & self.C_EXPRESSION):
			return
		# Create the message
		exp = EmotionState()
		exp.name = name
		exp.magnitude = intensity
		exp.duration.secs = int(duration)
		exp.duration.nsecs = 1000000000 * (duration - int(duration))
		self.emotion_pub.publish(exp)
		print "Publish expression:", exp.name

	# Wrapper for Soma state expressions
	def soma_state(self, name, intensity, rate, ease_in=0.0):
		if 'noop' == name or (not self.control_mode & self.C_SOMA):
			return
		# Create the message
		soma = SomaState()
		soma.name = name
		soma.magnitude = intensity
		soma.rate = rate
		soma.ease_in.secs = int(ease_in)
		soma.ease_in.nsecs = 1000000000 * (ease_in - int(ease_in))
		self.soma_pub.publish(soma)
		print "Publish soma state:", soma.name, "intensity:", intensity

	# Wrapper for gestures
	def gesture(self, name, intensity, repeat, speed):
		if 'noop' == name or (not self.control_mode & self.C_GESTURE):
			return
		# Create the message
		ges = SetGesture()
		ges.name = name
		ges.magnitude = intensity
		ges.repeat = repeat
		ges.speed = speed
		self.gesture_pub.publish(ges)
		print "Published gesture: ", ges.name

	# ----------------------------------------------------------
	# Look at, gaze at, glance at face id's
	# Look_at turns entire head in that direction, once.
	# Gaze_at has the eyes track the face location (servoing)
	# Glance_t is a momentary eye movement towards the face target.

	def look_at(self, face_id):
		# Can get called 10x/second, don't print.
		# print "----- Looking at face: " + str(face_id)
		if not self.control_mode & self.C_EYES:
			return
		self.look_at_pub.publish(face_id)

	def gaze_at(self, face_id):
		print "----- Gazing at face: " + str(face_id)
		self.gaze_at_pub.publish(face_id)

	def glance_at(self, face_id):
		print "----- Glancing at face: " + str(face_id)
		self.glance_at_pub.publish(face_id)

	# ----------------------------------------------------------
	# Explicit directional look-at, gaze-at locations

	# Turn only the eyes towards the given target point.
	# Coordinates: meters; x==forward, y==to Eva's left.
	def gaze_at_point(self, x, y, z):
		print "gaze at point: ", x, y, z

		trg = Target()
		trg.x = x
		trg.y = y
		trg.z = z
		self.gaze_pub.publish(trg)

	# Turn head towards the given target point.
	# Coordinates: meters; x==forward, y==to Eva's left.
	def look_at_point(self, x, y, z):
		print "look at point: ", x, y, z

		trg = Target()
		trg.x = x
		trg.y = y
		trg.z = z
		self.turn_pub.publish(trg)

	# ----------------------------------------------------------

	# Tell the world what we are up to. This is so that other
	# subsystems can listen in on what we are doing.
	def publish_behavior(self, event):
		print "----- Behavior pub: " + event
		self.behavior_pub.publish(event)

	# ----------------------------------------------------------
	# Wrapper for saccade generator.
	# This is setup entirely in python, and not in the AtomSpace,
	# as, at this time, there are no knobs worth twiddling.

	# Explore-the-room saccade when not conversing.
	# ??? Is this exploring the room, or someone's face? I'm confused.
	def explore_saccade(self):
		if not self.control_mode & self.C_SACCADE:
			return
		# Switch to conversational (micro) saccade parameters
		msg = SaccadeCycle()
		msg.mean =  1.6          # saccade_explore_interval_mean
		msg.variation = 0.11     # saccade_explore_interval_var
		msg.paint_scale = 0.70   # saccade_explore_paint_scale
		# From study face, maybe better default should be defined for
		# explore
		msg.eye_size = 16.0      # saccade_study_face_eye_size
		msg.eye_distance = 27.0  # saccade_study_face_eye_distance
		msg.mouth_width = 7.0    # saccade_study_face_mouth_width
		msg.mouth_height = 18.0  # saccade_study_face_mouth_height
		msg.weight_eyes = 0.4    # saccade_study_face_weight_eyes
		msg.weight_mouth = 0.6   # saccade_study_face_weight_mouth
		self.saccade_pub.publish(msg)

	# Used during conversation to study face being looked at.
	def conversational_saccade(self):
		if not self.control_mode & self.C_SACCADE:
			return
		# Switch to conversational (micro) saccade parameters
		msg = SaccadeCycle()
		msg.mean =  0.42         # saccade_micro_interval_mean
		msg.variation = 0.10     # saccade_micro_interval_var
		msg.paint_scale = 0.40   # saccade_micro_paint_scale
		#
		msg.eye_size = 16.0      # saccade_study_face_eye_size
		msg.eye_distance = 27.0  # saccade_study_face_eye_distance
		msg.mouth_width = 7.0    # saccade_study_face_mouth_width
		msg.mouth_height = 18.0  # saccade_study_face_mouth_height
		msg.weight_eyes = 0.4    # saccade_study_face_weight_eyes
		msg.weight_mouth = 0.6   # saccade_study_face_weight_mouth
		self.saccade_pub.publish(msg)


	# ----------------------------------------------------------
	# Wrapper for controlling the blink rate.
	def blink_rate(self, mean, variation):
		msg = BlinkCycle()
		msg.mean = mean
		msg.variation = variation
		self.blink_pub.publish(msg)

	# ----------------------------------------------------------
	# Subscription callbacks
	# Get the list of available gestures.
	def get_gestures_cb(self, msg):
		print("Available Gestures:" + str(msg.data))

	# Get the list of available emotional expressions.
	def get_emotion_states_cb(self, msg):
		print("Available Emotion States:" + str(msg.data))

	# ----------------------------------------------------------

	# The text that the STT module heard.
	# Unit test by saying
	#   rostopic pub --once perceived_text std_msgs/String "Look afraid!"
	#
	def language_perceived_text_cb(self, text_heard):
		self.puta.perceived_text(text_heard.data)

	def chat_perceived_text_cb(self, chat_heard):
		if chat_heard.confidence >= 50:
			self.puta.perceived_text(chat_heard.utterance)

	# Notification from text-to-speech (TTS) module, that it has
	# started, or stopped vocalizing.  This message might be published
	# by either the TTS module itself, or by some external chatbot.
	#
	# Unit test by saying
	#    rostopic pub --once chat_events std_msgs/String speechstart
	#    rostopic pub --once chat_events std_msgs/String speechend
	def chat_event_cb(self, chat_event):
		rospy.loginfo('chat_event, type ' + chat_event.data)
		if chat_event.data == "speechstart":
			rospy.loginfo("webui starting speech")
			self.puta.vocalization_started()

		elif chat_event.data == "speechend":
			self.puta.vocalization_ended()
			rospy.loginfo("webui ending speech")

		else:
			rospy.logerror("unknown chat_events message: " + chat_event.data)

	# Chatbot requests blink.
	def chatbot_blink_cb(self, blink):

		# XXX currently, this by-passes the OC behavior tree.
		# Does that matter?  Currently, probably not.
		rospy.loginfo(blink.data + ' says blink')
		blink_probabilities = {
			'chat_heard' : 0.4,
			'chat_saying' : 0.7,
			'tts_end' : 0.7 }
		# If we get a string not in the dictionary, return 1.0.
		blink_probability = blink_probabilities[blink.data]
		if random.random() < blink_probability:
			self.gesture('blink', 1.0, 1, 1.0)

	# The perceived emotional content of words spoken to the robot.
	# That is, were people being rude to the robot? Polite to it? Angry
	# with it?  We subscribe; there may be multiple publishers of this
	# message: it might be supplied by some linguistic-processing module,
	# or it might be supplied by an AIML-derived chatbot.
	#
	# emo is of type std_msgs/String
	def language_affect_perceive_cb(self, emo):
		rospy.loginfo('chatbot perceived emo class =' + emo.data)
		if emo.data == "happy":
			# behavior tree will use these predicates
			self.puta.affect_happy()

		else:
			self.puta.affect_negative()

		rospy.logwarn('publishing affect to chatbot ' + emo.data)
		self.affect_pub.publish(emo.data)

	# Turn behaviors on and off.
	# Do not to clean visible faces as these can still be added/removed
	# while tree is paused
	def behavior_switch_callback(self, data):
		if data.data == "btree_on":
			if not self.running:
				self.puta.btree_run()
				self.running = True
		if data.data == "btree_off":
			if self.running:
				self.puta.btree_stop()
				self.look_at(0)
				self.gaze_at(0)
				self.running = False

	# Data is a bit-flag that enables/disables publication of messages.
	def behavior_control_callback(self, data):
		self.control_mode = data.data

	def __init__(self):

		self.puta = PutAtoms()

		# The below will hang until roscore is started!
		rospy.init_node("OpenCog_Eva")
		print("Starting OpenCog Behavior Node")

		# ----------------
		# Get the available animations
		rospy.Subscriber("/blender_api/available_emotion_states",
		       AvailableEmotionStates, self.get_emotion_states_cb)

		rospy.Subscriber("/blender_api/available_gestures",
		       AvailableGestures, self.get_gestures_cb)

		# Send out facial expressions and gestures.
		self.emotion_pub = rospy.Publisher("/blender_api/set_emotion_state",
		                                   EmotionState, queue_size=1)
		self.gesture_pub = rospy.Publisher("/blender_api/set_gesture",
		                                   SetGesture, queue_size=1)
		self.soma_pub = rospy.Publisher("/blender_api/set_soma_state",
		                                   SomaState, queue_size=2)
		self.blink_pub = rospy.Publisher("/blender_api/set_blink_randomly",
		                                   BlinkCycle, queue_size=1)
		self.saccade_pub = rospy.Publisher("/blender_api/set_saccade",
		                                   SaccadeCycle, queue_size=1)

		# ----------------
		# XYZ coordinates of where to turn and look.
		self.turn_pub = rospy.Publisher("/blender_api/set_face_target",
			Target, queue_size=1)

		self.gaze_pub = rospy.Publisher("/blender_api/set_gaze_target",
			Target, queue_size=1)

		# Int32 faceid of the face to glence at or turn and face.
		self.glance_at_pub = rospy.Publisher("/opencog/glance_at",
			Int32, queue_size=1)

		self.look_at_pub = rospy.Publisher("/opencog/look_at",
			Int32, queue_size=1)

		self.gaze_at_pub = rospy.Publisher("/opencog/gaze_at",
			Int32, queue_size=1)

		# ----------------
		rospy.logwarn("setting up chatbot affect perceive and express links")

		# Publish cues to the chatbot, letting it know what we are doing.
		self.behavior_pub = rospy.Publisher("robot_behavior",
		                                  String, queue_size=1)

		# Tell the chatbot what sort of affect to apply during
		# TTS vocalization.
		self.affect_pub = rospy.Publisher("chatbot_affect_express",
		                                  String, queue_size=1)

		# String text of what the robot heard (from TTS)
		rospy.Subscriber("perceived_text", String,
			self.language_perceived_text_cb)

		# Chat infrastructure text.
		#rospy.Subscriber("chatbot_speech", chatbot/ChatMessage,
		#	self.chat_perceived_text_cb)

		# Emotional content of words spoken to the robot.
		rospy.Subscriber("chatbot_affect_perceive", String,
			self.language_affect_perceive_cb)

		# Chatbot can request blinks correlated with hearing and speaking.
		rospy.Subscriber("chatbot_blink", String, self.chatbot_blink_cb)

		# Receive messages tht indicate that TTS (or chatbot) has started
		# or finished vocalizing.
		rospy.Subscriber("chat_events", String, self.chat_event_cb)

		# ----------------
		# Boolean flag, turn the behavior tree on and off (set it running,
		# or stop it)
		rospy.Subscriber("/behavior_switch", String, \
			self.behavior_switch_callback)

		# Bit-flag to enable/disable publication of various classes of
		# expressions and gestures.
		rospy.Subscriber("/behavior_control", Int32, \
			self.behavior_control_callback)

		# Full control by default
		self.control_mode = 255
		self.running = True

# ----------------------------------------------------------------<|MERGE_RESOLUTION|>--- conflicted
+++ resolved
@@ -87,17 +87,16 @@
 		return not rospy.is_shutdown()
 
 	def go_sleep(self):
-<<<<<<< HEAD
-		self.soma_state('sleep', 1, 1, 3)
-		self.soma_state('normal', 0, 1, 0)
+		# Vytas altered this in commit
+		# 67ba02f75c5f82f4abb3e600711c97f65f007534
+		# presumably because of conflicts with the current blender model!?
+		# Or perhaps the behavior tree is sleeping too often?
+		# self.soma_state('sleep', 1, 1, 3)
+		# self.soma_state('normal', 0, 1, 0)
+		self.soma_state('normal', 0.1, 1, 3)
 
 	def wake_up(self):
-		self.soma_state('sleep', 0, 1, 0)
-=======
-		self.soma_state('normal', 0.1, 1, 3)
-
-	def wake_up(self):
->>>>>>> f9a129a8
+		# self.soma_state('sleep', 0, 1, 0)
 		self.soma_state('normal', 0.1, 1, 3)
 
 	# ----------------------------------------------------------

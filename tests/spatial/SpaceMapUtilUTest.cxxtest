--- conflicted
+++ resolved
@@ -25,45 +25,43 @@
         Handle targetBlock1 = as.add_node(STRUCTURE_NODE,"block1");
         Handle targetBlock2 = as.add_node(STRUCTURE_NODE,"block2");
         HandleSeq targetBlocks = {targetBlock1, targetBlock2};
-        Handle predicateValueNode1=as.add_node(CONCEPT_NODE,"predval1");
-        Handle predicateValueNode2=as.add_node(CONCEPT_NODE,"predval2");
-        Handle predicateValueNode3=as.add_node(CONCEPT_NODE,"predval3");
-        Handle predicateNode=as.add_node(PREDICATE_NODE,"predicate");
+        Handle predicateValueNode1 = as.add_node(CONCEPT_NODE, "predval1");
+        Handle predicateValueNode2 = as.add_node(CONCEPT_NODE, "predval2");
+        Handle predicateValueNode3 = as.add_node(CONCEPT_NODE, "predval3");
+        Handle predicateNode = as.add_node(PREDICATE_NODE, "predicate");
         HandleSeq listLinkOutgoings;
         listLinkOutgoings.push_back(targetBlock1);
         listLinkOutgoings.push_back(targetBlock2);
         listLinkOutgoings.push_back(predicateValueNode1);
         listLinkOutgoings.push_back(predicateValueNode2);
         listLinkOutgoings.push_back(predicateValueNode3);
-        Handle listLink1=as.add_link(LIST_LINK, listLinkOutgoings);
+        Handle listLink1 = as.add_link(LIST_LINK, listLinkOutgoings);
         HandleSeq evalLinkOutgoings;
         evalLinkOutgoings.push_back(predicateNode);
         evalLinkOutgoings.push_back(listLink1);
-        Handle EvalLink1=as.add_link(EVALUATION_LINK, evalLinkOutgoings);
-        vector<string> predicateValues=getPredicate(as,"predicate",targetBlocks,3);
-        TS_ASSERT_EQUALS("predval1",predicateValues[0]);
-        TS_ASSERT_EQUALS("predval2",predicateValues[1]);
-        TS_ASSERT_EQUALS("predval3",predicateValues[2]);
+        Handle EvalLink1 = as.add_link(EVALUATION_LINK, evalLinkOutgoings);
+        vector<string> predicateValues = getPredicate(as, "predicate", targetBlocks, 3);
+        TS_ASSERT_EQUALS("predval1", predicateValues[0]);
+        TS_ASSERT_EQUALS("predval2", predicateValues[1]);
+        TS_ASSERT_EQUALS("predval3", predicateValues[2]);
     }
 
     void testGetBoundingBox_CommonUseCase_GetCorrectBox()
     {
         AtomSpace as;
-        OctomapOcTree spaceMap("testmap",1,1);
-<<<<<<< HEAD
+        OctomapOcTree spaceMap("testmap", 1, 1);
         EntityManager entityManager;
-=======
->>>>>>> 8f505038
-        Handle entity = as.add_node(ENTITY_NODE,"block1");
+
+        Handle entity = as.add_node(ENTITY_NODE, "block1");
         //prepare entity location
-        BlockVector entityPos(12,13,14);
-        entityManager.addNoneBlockEntity(entity,entityPos,false,false,123456);
+        BlockVector entityPos(12, 13, 14);
+        entityManager.addNoneBlockEntity(entity, entityPos, false, false, 123456);
         //prepare entity size
         HandleSeq targetBlocks = {entity};
-        Handle length = as.add_node(NUMBER_NODE,"2");
-        Handle width = as.add_node(NUMBER_NODE,"3");
-        Handle height = as.add_node(NUMBER_NODE,"4");
-        Handle predicateNode = as.add_node(PREDICATE_NODE,"size");
+        Handle length = as.add_node(NUMBER_NODE, "2");
+        Handle width = as.add_node(NUMBER_NODE, "3");
+        Handle height = as.add_node(NUMBER_NODE, "4");
+        Handle predicateNode = as.add_node(PREDICATE_NODE, "size");
         HandleSeq listLinkOutgoings;
         listLinkOutgoings.push_back(entity);
         listLinkOutgoings.push_back(length);
@@ -87,15 +85,11 @@
     {
         //case1: single block
         AtomSpace as;
-        OctomapOcTree spaceMap("testmap",1,1);
+        OctomapOcTree spaceMap("testmap", 1, 1);
 
         BlockVector testpos(1, 2, 4);
         BlockVector blockpos1(1, 2, 3);
-<<<<<<< HEAD
         TS_ASSERT(checkStandable(as, spaceMap, testpos) == false);
-=======
-        TS_ASSERT(checkStandable(as,spaceMap,testpos) == false);
->>>>>>> 8f505038
         Handle testBlock1 = as.add_node(STRUCTURE_NODE, "block1");
         Handle materialNode1 = as.add_node(CONCEPT_NODE, "dirt");
         Handle materialPredNode = as.add_node(PREDICATE_NODE, "material");
@@ -109,11 +103,7 @@
         Handle EvalLink1 = as.add_link(EVALUATION_LINK, evalLinkOutgoings);
         spaceMap.addSolidUnitBlock(testBlock1, blockpos1);
 
-<<<<<<< HEAD
         bool standable = checkStandable(as, spaceMap, testpos);
-=======
-        bool standable = checkStandable(as,spaceMap,testpos);
->>>>>>> 8f505038
 
         TS_ASSERT_EQUALS(true, standable);
     }
@@ -123,7 +113,7 @@
     {
         //case2: single block which is water, cannot stand on water
         AtomSpace as;
-        OctomapOcTree spaceMap("testmap",1,1);
+        OctomapOcTree spaceMap("testmap", 1, 1);
 
         BlockVector testpos(1, 2, 4);
         BlockVector blockpos1(1, 2, 3);
@@ -141,11 +131,7 @@
         Handle EvalLink1 = as.add_link(EVALUATION_LINK, evalLinkOutgoings);
         spaceMap.addSolidUnitBlock(testBlock1, blockpos1);
 		
-<<<<<<< HEAD
         bool standable = checkStandable(as, spaceMap, testpos);
-=======
-        bool standable = checkStandable(as,spaceMap,testpos);
->>>>>>> 8f505038
 
         TS_ASSERT_EQUALS(false, standable);
     }
@@ -156,7 +142,7 @@
         // so it's not standable
         AtomSpace as;
         // make agent height be 2, higher than distance
-        OctomapOcTree spaceMap("testmap",1,2);
+        OctomapOcTree spaceMap("testmap", 1, 2);
         BlockVector testpos(1, 2, 4);
 		
         TS_ASSERT(checkStandable(as,spaceMap,testpos) == false);
@@ -188,9 +174,9 @@
         Handle EvalLink2 = as.add_link(EVALUATION_LINK, evalLinkOutgoings2);
         spaceMap.addSolidUnitBlock(testBlock2, blockpos2);
 
-        bool standable = checkStandable(as,spaceMap,testpos);
+        bool standable = checkStandable(as, spaceMap, testpos);
 
-        TS_ASSERT_EQUALS(false,standable);
+        TS_ASSERT_EQUALS(false, standable);
     }
 
 

/*
 * tests/scm/SuRealUTest.cxxtest
 *
 * Copyright (C) 2015 OpenCog Foundation
 * All Rights Reserved
 *
 * Author: William Ma <https://github.com/williampma>
 *
 * This program is free software; you can redistribute it and/or modify
 * it under the terms of the GNU Affero General Public License v3 as
 * published by the Free Software Foundation and including the exceptions
 * at http://opencog.org/wiki/Licenses
 *
 * This program is distributed in the hope that it will be useful,
 * but WITHOUT ANY WARRANTY; without even the implied warranty of
 * MERCHANTABILITY or FITNESS FOR A PARTICULAR PURPOSE.  See the
 * GNU General Public License for more details.
 *
 * You should have received a copy of the GNU Affero General Public License
 * along with this program; if not, write to:
 * Free Software Foundation, Inc.,
 * 51 Franklin Street, Fifth Floor, Boston, MA 02110-1301 USA.
 */

#include <opencog/util/Config.h>
#include <opencog/util/Logger.h>
#include <opencog/guile/SchemeEval.h>
#include <opencog/guile/SchemeSmob.h>
#include <opencog/cogserver/server/CogServer.h>

using namespace opencog;

class SuRealUTest :  public CxxTest::TestSuite
{
private:
    SchemeEval* _evaluator;

public:

    SuRealUTest(void)
    {
        try
        {
            config().load("opencog-test.conf");
        }
        catch (RuntimeException &e)
        {
            std::cerr << e.get_message() << std::endl;
        }
        logger().set_filename(config()["LOG_FILE"]);
        logger().set_level(Logger::get_level_from_string(config()["LOG_LEVEL"]));
        logger().set_print_to_stdout_flag(config().get_bool("LOG_TO_STDOUT"));
    }

    ~SuRealUTest()
    {
        // erase the log file if no assertions failed
        if (!CxxTest::TestTracker::tracker().suiteFailed())
            std::remove(logger().get_filename().c_str());
    }

    void setUp(void);
    void tearDown(void);

    void test_basic(void);
    void test_complex(void);
    void test_disconnected(void);
    void test_multiconn(void);
    void test_negative(void);
    void test_good_enough(void);
    void test_tense(void);
};

void SuRealUTest::setUp(void)
{
    server(CogServer::createInstance);
    cogserver().getAtomSpace().clear();

    _evaluator = new SchemeEval(&cogserver().getAtomSpace());

    // need this for loading LG dictionary
    _evaluator->eval("(setlocale LC_CTYPE \"\")");
    _evaluator->clear_pending();

<<<<<<< HEAD
=======
    _evaluator->eval("(use-modules (opencog))");
    _evaluator->eval("(add-to-load-path \"" PROJECT_BINARY_DIR "/opencog/\")");
    _evaluator->eval("(add-to-load-path \"" PROJECT_BINARY_DIR "/opencog/scm\")");
>>>>>>> bb467b33
    _evaluator->eval("(use-modules (opencog atom-types))");
    _evaluator->eval("(use-modules (opencog nlp))");
    _evaluator->eval("(use-modules (opencog nlp lg-dict))");
    _evaluator->eval("(use-modules (opencog nlp relex2logic))");
    _evaluator->eval("(use-modules (opencog nlp sureal))");
<<<<<<< HEAD
=======
    _evaluator->clear_pending();
>>>>>>> bb467b33
}

void SuRealUTest::tearDown(void)
{
    delete _evaluator;
    _evaluator = NULL;
}

void SuRealUTest::test_basic(void)
{
    logger().debug("BEGIN TEST: %s", __FUNCTION__);

    config().set("SCM_PRELOAD",
                 "tests/nlp/sureal/r2l-atomspace1.scm");
    cogserver().loadSCMModules();

    // Sentences in r2l-atomspace1.scm
    // - He runs.

    // add the needed WordNode not yet in the testing atomspace
    _evaluator->eval_h(R"( (WordNode "she") )");
    _evaluator->eval_h(R"( (WordNode "eats") )");

    // test sureal with short sentence
    _evaluator->eval(R"( (define s-result (sureal (SetLink (EvaluationLink (PredicateNode "eats") (ListLink (ConceptNode "she")))))) )");
    bool eval_err = _evaluator->eval_error();
    _evaluator->clear_pending();
    TSM_ASSERT("Failed to run sureal!", !eval_err);

    std::string result = _evaluator->eval(R"( (equal? s-result (list (list "she" "eats" "."))) )");
    TSM_ASSERT("Failed on basic short sentence sureal!", result == "#t\n");

    logger().debug("END TEST: %s", __FUNCTION__);
}

void SuRealUTest::test_complex(void)
{
    logger().debug("BEGIN TEST: %s", __FUNCTION__);

    config().set("SCM_PRELOAD",
                 "tests/nlp/sureal/r2l-atomspace3.scm");
    cogserver().loadSCMModules();

    // Sentences in r2l-atomspace3.scm
    // - The yellow dog hates the cat.

    _evaluator->eval(R"( (WordNode "green") )");
    _evaluator->eval(R"( (WordNode "loves") )");

    // test more complex sentence
    _evaluator->eval(R"(
                     (define s-result
                      (sureal
                       (SetLink
                        (EvaluationLink
                         (PredicateNode "loves")
                         (ListLink (ConceptNode "cat") (ConceptNode "dog")))
                        (InheritanceLink (ConceptNode "cat") (ConceptNode "green")))))
                     )");
    std::string result = _evaluator->eval(R"( (equal? s-result (list (list "the" "green" "cat" "loves" "the" "dog" "."))) )");
    TSM_ASSERT("Failed to sureal complex sentence!", result == "#t\n");

    logger().debug("END TEST: %s", __FUNCTION__);
}

void SuRealUTest::test_disconnected(void)
{
    logger().debug("BEGIN TEST: %s", __FUNCTION__);

    config().set("SCM_PRELOAD",
                 "tests/nlp/sureal/r2l-atomspace4.scm");
    cogserver().loadSCMModules();

    // Sentences in r2l-atomspace4.scm
    // - He walked slowly and she ran quickly.

    // test with disconnected components
    _evaluator->eval(R"(
                     (define s-result
                      (sureal
                       (SetLink
                        (EvaluationLink
                         (PredicateNode "walked")
                         (ListLink (ConceptNode "she")))
                        (EvaluationLink
                         (PredicateNode "ran")
                         (ListLink (ConceptNode "he"))))))
                     )");

    std::string result = _evaluator->eval("(equal? 2 (length s-result))");
    TSM_ASSERT("Failed to get the correct number of realization!", result == "#t\n");

    result = _evaluator->eval(R"(
                              (not
                               (equal?
                                #f
                                (member (list "he" "ran" "slowly" "and" "she" "walked" "quickly" ".") s-result)))
                              )");
    TSM_ASSERT("Failed to get the first expected result!", result == "#t\n");

    result = _evaluator->eval(R"(
                              (not
                               (equal?
                                #f
                                (member (list "she" "walked" "slowly" "and" "he" "ran" "quickly" ".") s-result)))
                              )");
    TSM_ASSERT("Failed to get the second expected result!", result == "#t\n");

    logger().debug("END TEST: %s", __FUNCTION__);
}

void SuRealUTest::test_multiconn(void)
{
    logger().debug("BEGIN TEST: %s", __FUNCTION__);

    config().set("SCM_PRELOAD",
                 "tests/nlp/sureal/r2l-atomspace5.scm");
    cogserver().loadSCMModules();

    // Sentences in r2l-atomspace5.scm
    // - He ate a big round olive.

    _evaluator->eval(R"( (WordNode "apple") )");

    // test with disconnected components
    _evaluator->eval(R"(
                     (define s-result
                      (sureal
                       (SetLink
                        (EvaluationLink
                         (PredicateNode "ate")
                         (ListLink (ConceptNode "he") (ConceptNode "apple"))))))
                     )");
    std::string result = _evaluator->eval(R"(
                                          (equal? s-result
                                                  (list (list "he" "ate" "a" "big" "round" "apple" ".")))
                                          )");
    TSM_ASSERT("Failed to sureal on multi-connectors!", result == "#t\n");

    logger().debug("END TEST: %s", __FUNCTION__);
}

void SuRealUTest::test_negative(void)
{
    logger().debug("BEGIN TEST: %s", __FUNCTION__);

    _evaluator->eval(R"( (WordNode "he") )");
    _evaluator->eval(R"( (WordNode "ate") )");
    _evaluator->eval(R"( (WordNode "apples") )");

    // test with disconnected components
    _evaluator->eval(R"(
                     (define s-result
                      (sureal
                       (SetLink
                        (EvaluationLink
                         (PredicateNode "ate")
                         (ListLink (ConceptNode "he") (ConceptNode "apples"))))))
                     )");
    std::string result = _evaluator->eval(R"( (null? s-result) )");
    TSM_ASSERT("Failed to have sureal return '() on bad matches!", result == "#t\n");

    logger().debug("END TEST: %s", __FUNCTION__);
}

void SuRealUTest::test_good_enough(void)
{
    logger().debug("BEGIN TEST: %s", __FUNCTION__);

    config().set("SCM_PRELOAD",
                 "tests/nlp/sureal/r2l-atomspace1.scm,"
                 "tests/nlp/sureal/r2l-atomspace6.scm");
    cogserver().loadSCMModules();

    // Sentences in r2l-atomspace1.scm and r2l-atomspace6.scm
    // - He runs.
    // - She eats quickly.

    // add the needed WordNode not yet in the testing atomspace
    _evaluator->eval(R"( (WordNode "it") )");
    _evaluator->eval(R"( (WordNode "jumps") )");

    _evaluator->eval(R"( (define s-result (sureal (SetLink (EvaluationLink (PredicateNode "jumps") (ListLink (ConceptNode "it")))))) )");
    bool eval_err = _evaluator->eval_error();
    _evaluator->clear_pending();
    TSM_ASSERT("Failed to run sureal!", !eval_err);

    std::string result = _evaluator->eval(R"( (equal? s-result (list (list "it" "jumps" "."))) )");
    TSM_ASSERT("Failed to return the best/good enough result!", result == "#t\n");

    logger().debug("END TEST: %s", __FUNCTION__);
}

void SuRealUTest::test_tense(void)
{
    logger().debug("BEGIN TEST: %s", __FUNCTION__);

    config().set("SCM_PRELOAD",
                 "tests/nlp/sureal/r2l-atomspace7.scm");
    cogserver().loadSCMModules();

    // Sentences in r2l-atomspace7.scm
    // - "John drinks and she spoke."
    // - "He ate the cakes."

    _evaluator->eval(R"( (define s-result (sureal (SetLink (EvaluationLink (PredicateNode "eat") (ListLink (ConceptNode "he")))
                            (InheritanceLink (PredicateNode "eat") (DefinedLinguisticConceptNode "past"))
                            (EvaluationLink (PredicateNode "drink") (ListLink (ConceptNode "she")))
                            (InheritanceLink (PredicateNode "drink") (DefinedLinguisticConceptNode "present"))))))) )");
    bool eval_err = _evaluator->eval_error();
    _evaluator->clear_pending();
    TSM_ASSERT("Failed to run sureal!", !eval_err);

    std::string result = _evaluator->eval(R"( (equal? s-result (list (list "she" "drinks" "and" "he" "ate" "."))) )");
    TSM_ASSERT("Failed to return the correct result on tense!", result == "#t\n");

    logger().debug("END TEST: %s", __FUNCTION__);
}<|MERGE_RESOLUTION|>--- conflicted
+++ resolved
@@ -82,21 +82,15 @@
     _evaluator->eval("(setlocale LC_CTYPE \"\")");
     _evaluator->clear_pending();
 
-<<<<<<< HEAD
-=======
     _evaluator->eval("(use-modules (opencog))");
     _evaluator->eval("(add-to-load-path \"" PROJECT_BINARY_DIR "/opencog/\")");
     _evaluator->eval("(add-to-load-path \"" PROJECT_BINARY_DIR "/opencog/scm\")");
->>>>>>> bb467b33
     _evaluator->eval("(use-modules (opencog atom-types))");
     _evaluator->eval("(use-modules (opencog nlp))");
     _evaluator->eval("(use-modules (opencog nlp lg-dict))");
     _evaluator->eval("(use-modules (opencog nlp relex2logic))");
     _evaluator->eval("(use-modules (opencog nlp sureal))");
-<<<<<<< HEAD
-=======
-    _evaluator->clear_pending();
->>>>>>> bb467b33
+    _evaluator->clear_pending();
 }
 
 void SuRealUTest::tearDown(void)

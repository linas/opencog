INSTALL (FILES
	opencog.conf
	DESTINATION "${CONFDIR}"
)

INSTALL (FILES
	FindBoost.cmake
	FindCSockets.cmake
	FindCxxtest.cmake
	FindGuile.cmake
	FindGSL.cmake
	FindIODBC.cmake
	FindPthreads.cmake
	FindSTLPort.cmake
	FindUnixODBC.cmake
<<<<<<< HEAD
    FindLinkGrammar.cmake
    FindLibUbiGraphClient.cmake
=======
	OpenCogAtomTypes.cmake
>>>>>>> 9e2cb87b
	OpenCogConfig.cmake
	DESTINATION "${DATADIR}/cmake"
)<|MERGE_RESOLUTION|>--- conflicted
+++ resolved
@@ -13,12 +13,9 @@
 	FindPthreads.cmake
 	FindSTLPort.cmake
 	FindUnixODBC.cmake
-<<<<<<< HEAD
-    FindLinkGrammar.cmake
-    FindLibUbiGraphClient.cmake
-=======
+	FindLinkGrammar.cmake
+	FindLibUbiGraphClient.cmake
 	OpenCogAtomTypes.cmake
->>>>>>> 9e2cb87b
 	OpenCogConfig.cmake
 	DESTINATION "${DATADIR}/cmake"
 )